import pickle

import bokeh.palettes as bp
import matplotlib as mpl
import matplotlib.pyplot as plt
import numpy as np
from mpl_toolkits.mplot3d import Axes3D
from bokeh.layouts import gridplot
from bokeh.models import ColumnDataSource, ColorBar, Arrow, NormalHead, Label
from bokeh.plotting import figure, show
from bokeh.transform import linear_cmap
from scipy import interpolate

# set bokeh palette of colors
bokeh_colors = bp.RdGy[11]


class Results(np.ndarray):
    """Class used to store results and provide plots.
    This class subclasses np.ndarray to provide additional info and a plot
    method to the calculated results from Rotor.
    Metadata about the results should be stored on info as a dictionary to be
    used on plot configurations and so on.
    Additional attributes can be passed as a dictionary in new_attributes kwarg.
    """

    def __new__(cls, input_array, new_attributes=None):
        obj = np.asarray(input_array).view(cls)

        for k, v in new_attributes.items():
            setattr(obj, k, v)

        # save new attributes names to create them on array finalize
        obj._new_attributes = new_attributes

        return obj

    def __array_finalize__(self, obj):
        if obj is None:
            return

        try:
            for k, v in obj._new_attributes.items():
                setattr(self, k, getattr(obj, k, v))
        except AttributeError:
            return

    def __reduce__(self):

        pickled_state = super().__reduce__()
        new_state = pickled_state[2] + (self._new_attributes,)

        return pickled_state[0], pickled_state[1], new_state

    def __setstate__(self, state):
        self._new_attributes = state[-1]
        for k, v in self._new_attributes.items():
            setattr(self, k, v)
        super().__setstate__(state[0:-1])

    def save(self, file):
        with open(file, mode="wb") as f:
            pickle.dump(self, f)

    def plot(self, *args, **kwargs):
        raise NotImplementedError


<<<<<<< HEAD
class CampbellResults:
    def __init__(self, speed_range, wd, log_dec, whirl_values):
        self.speed_range = speed_range
        self.wd = wd
        self.log_dec = log_dec
        self.whirl_values = whirl_values
=======
class CampbellResults(Results):
    def plot(self, harmonics=[1], wn=False, output_html=False, fig=None, ax=None, **kwargs):
        """Plot campbell results.
        Parameters
        ----------
        harmonics: list, optional
            List withe the harmonics to be plotted.
            The default is to plot 1x.
        fig : matplotlib figure, optional
            Figure to insert axes with log_dec colorbar.
        ax : matplotlib axes, optional
            Axes in which the plot will be drawn.
        output_html : Boolean, optional
            outputs a html file.
            Default is False
        Returns
        -------
        ax : matplotlib axes
            Returns the axes object with the plot.
        """

        # results for campbell is an array with [speed_range, wd/log_dec/whirl]
>>>>>>> d148610c

    def _plot_matplotlib(self, harmonics=[1], fig=None, ax=None, **kwargs):
        if fig is None and ax is None:
            fig, ax = plt.subplots()

        wd = self.wd
        num_frequencies = wd.shape[1]
        log_dec = self.log_dec
        whirl = self.whirl_values
        speed_range = np.repeat(
            self.speed_range[:, np.newaxis], num_frequencies, axis=1
        )

        log_dec_map = log_dec.flatten()

        default_values = dict(
            cmap="viridis",
            vmin=min(log_dec_map),
            vmax=max(log_dec_map),
            s=30,
            alpha=1.0,
        )

        for k, v in default_values.items():
            kwargs.setdefault(k, v)

<<<<<<< HEAD
        for mark, whirl_dir, legend in zip(
            ["^", "o", "v"], [0.0, 0.5, 1.0], ["Foward", "Mixed", "Backward"]
        ):
            for i in range(num_frequencies):
                w_i = wd[:, i]
                whirl_i = whirl[:, i]
                log_dec_i = log_dec[:, i]
                speed_range_i = speed_range[:, i]

                whirl_mask = whirl_i == whirl_dir
                if whirl_mask.shape[0] == 0:
                    continue
                else:
                    im = ax.scatter(
                        speed_range_i[whirl_mask],
                        w_i[whirl_mask],
                        c=log_dec_i[whirl_mask],
                        marker=mark,
                        **kwargs,
                    )

        for harm in harmonics:
            ax.plot(
                speed_range[:, 0],
                harm * speed_range[:, 0],
                color="k",
                linewidth=1.5,
                linestyle="-.",
                alpha=0.75,
                label="Rotor speed",
            )

        if len(fig.axes) == 1:
            cbar = fig.colorbar(im)
            cbar.ax.set_ylabel("log dec")
            cbar.solids.set_edgecolor("face")

            forward_label = mpl.lines.Line2D(
                [], [], marker="^", lw=0, color="tab:blue", alpha=0.3, label="Forward"
            )
            backward_label = mpl.lines.Line2D(
                [], [], marker="v", lw=0, color="tab:blue", alpha=0.3, label="Backward"
            )
            mixed_label = mpl.lines.Line2D(
                [], [], marker="o", lw=0, color="tab:blue", alpha=0.3, label="Mixed"
            )

            legend = plt.legend(
                handles=[forward_label, backward_label, mixed_label], loc=2
            )

            ax.add_artist(legend)

            ax.set_xlabel("Rotor speed ($rad/s$)")
            ax.set_ylabel("Damped natural frequencies ($rad/s$)")

        return fig, ax

    def _plot_bokeh(self, harmonics=[1], **kwargs):
        wd = self.wd
        num_frequencies = wd.shape[1]
        log_dec = self.log_dec
        whirl = self.whirl_values
        speed_range = np.repeat(
            self.speed_range[:, np.newaxis], num_frequencies, axis=1
        )

        log_dec_map = log_dec.flatten()
=======
        # bokeh plot - output to static HTML file
        if output_html:
            output_file("Campbell_diagram.html")
>>>>>>> d148610c

        default_values = dict(
            cmap="viridis",
            vmin=min(log_dec_map),
            vmax=max(log_dec_map),
            s=30,
            alpha=1.0,
        )

        for k, v in default_values.items():
            kwargs.setdefault(k, v)

        camp = figure(
            tools="pan, box_zoom, wheel_zoom, reset, save",
<<<<<<< HEAD
=======
            sizing_mode="stretch_both",
>>>>>>> d148610c
            title="Campbell Diagram - Damped Natural Frequency Map",
            x_axis_label="Rotor speed (rad/s)",
            y_axis_label="Damped natural frequencies (rad/s)",
        )

        for mark, whirl_dir, legend in zip(
            ["^", "o", "v"], [0.0, 0.5, 1.0], ["Foward", "Mixed", "Backward"]
        ):
            num_frequencies = wd.shape[1]
            for i in range(num_frequencies):
                w_i = wd[:, i]
                whirl_i = whirl[:, i]
                log_dec_i = log_dec[:, i]
                speed_range_i = speed_range[:, i]

                whirl_mask = whirl_i == whirl_dir
                if whirl_mask.shape[0] == 0:
                    continue
                else:
                    source = ColumnDataSource(
                        dict(
                            x=speed_range_i[whirl_mask],
                            y=w_i[whirl_mask],
                            color=log_dec_i[whirl_mask],
                        )
                    )
                    color_mapper = linear_cmap(
                        field_name="color",
                        palette=bp.viridis(256),
                        low=min(log_dec_map),
                        high=max(log_dec_map),
                    )
                    camp.scatter(
                        x="x",
                        y="y",
                        color=color_mapper,
                        marker=mark,
                        fill_alpha=1.0,
                        size=9,
                        muted_color=color_mapper,
                        muted_alpha=0.2,
                        source=source,
                        legend=legend,
                    )

        for harm in harmonics:
            camp.line(
                x=speed_range[:, 0],
                y=harm * speed_range[:, 0],
                line_width=3,
                color=bokeh_colors[0],
                line_dash="dotdash",
                line_alpha=0.75,
                legend="Rotor speed",
                muted_color=bokeh_colors[0],
                muted_alpha=0.2,
            )
        color_bar = ColorBar(
            color_mapper=color_mapper["transform"],
            width=8,
            location=(0, 0),
            title="log dec",
            title_text_font_style="bold italic",
            title_text_align="center",
        )

        camp.legend.background_fill_alpha = 0.1
        camp.legend.click_policy = "mute"
        camp.legend.location = "top_left"
        camp.add_layout(color_bar, "right")
<<<<<<< HEAD

        return camp
=======
        show(camp)

        if len(fig.axes) == 1:
            cbar = fig.colorbar(im)
            cbar.ax.set_ylabel("log dec")
            cbar.solids.set_edgecolor("face")

            forward_label = mpl.lines.Line2D(
                [], [], marker="^", lw=0, color="tab:blue", alpha=1.0, label="Forward"
            )
            backward_label = mpl.lines.Line2D(
                [], [], marker="v", lw=0, color="tab:blue", alpha=1.0, label="Backward"
            )
            mixed_label = mpl.lines.Line2D(
                [], [], marker="o", lw=0, color="tab:blue", alpha=1.0, label="Mixed"
            )

            legend = plt.legend(
                handles=[forward_label, backward_label, mixed_label], loc=2
            )

            ax.add_artist(legend)

            ax.set_xlabel("Rotor speed ($rad/s$)")
            ax.set_ylabel("Damped natural frequencies ($rad/s$)")
            ax.set_title("Campbell Diagram - Damped Natural Frequency Map")
>>>>>>> d148610c

    def plot(self, *args, plot_type="matplotlib", **kwargs):
        """Plot campbell results.
        Parameters
        ----------
        harmonics: list, optional
            List withe the harmonics to be plotted.
            The default is to plot 1x.
        plot_type: str
            Matplotlib or bokeh.
            The default is matplotlib
        fig : matplotlib figure, optional
            Figure to insert axes with log_dec colorbar.
        ax : matplotlib axes, optional
            Axes in which the plot will be drawn.
        Returns
        -------
        ax : matplotlib axes
            Returns the axes object with the plot.
        """
        if plot_type == "matplotlib":
            return self._plot_matplotlib(*args, **kwargs)
        elif plot_type == "bokeh":
            return self._plot_bokeh(*args, **kwargs)
        else:
            raise ValueError(f"")


class FrequencyResponseResults(Results):
    def plot_magnitude_matplotlib(self, inp, out, ax=None, units="m", **kwargs):
        """Plot frequency response.
        This method plots the frequency response magnitude given an output and
        an input.
        Parameters
        ----------
        inp : int
            Input.
        out : int
            Output.
        ax : matplotlib.axes, optional
            Matplotlib axes where the phase will be plotted.
            If None creates a new.
        kwargs : optional
            Additional key word arguments can be passed to change
            the plot (e.g. linestyle='--')
        Returns
        -------
        ax : matplotlib.axes
            Matplotlib axes with amplitude plot.
        mag_plot : bokeh plot axes
            Bokeh plot axes with amplitude plot.
        Examples
        --------
        """
        if ax is None:
            ax = plt.gca()

        frequency_range = self.frequency_range
        mag = self.magnitude

        ax.plot(frequency_range, mag[inp, out, :], **kwargs)

        ax.set_xlim(0, max(frequency_range))
        ax.yaxis.set_major_locator(mpl.ticker.MaxNLocator(prune="lower"))
        ax.yaxis.set_major_locator(mpl.ticker.MaxNLocator(prune="upper"))

        if units == "m":
            ax.set_ylabel("Amplitude $(m)$")
        elif units == "mic-pk-pk":
            ax.set_ylabel("Amplitude $(\mu pk-pk)$")
        else:
            ax.set_ylabel("Amplitude $(dB)$")

        ax.set_xlabel("Frequency (rad/s)")

        return ax

    def plot_magnitude_bokeh(self, inp, out, units="m", **kwargs):
        """Plot frequency response.
        This method plots the frequency response magnitude given an output and
        an input.
        Parameters
        ----------
        inp : int
            Input.
        out : int
            Output.
        ax : matplotlib.axes, optional
            Matplotlib axes where the phase will be plotted.
            If None creates a new.
        kwargs : optional
            Additional key word arguments can be passed to change
            the plot (e.g. linestyle='--')
        Returns
        -------
        ax : matplotlib.axes
            Matplotlib axes with amplitude plot.
        mag_plot : bokeh plot axes
            Bokeh plot axes with amplitude plot.
        Examples
        --------
        """
        frequency_range = self.frequency_range
        mag = self.magnitude

        if units == "m":
            y_axis_label = "Amplitude (m)"
        elif units == "mic-pk-pk":
            y_axis_label = "Amplitude (\mu pk-pk)"
        else:
            y_axis_label = "Amplitude (dB)"

        # bokeh plot - create a new plot
        mag_plot = figure(
            tools="pan, box_zoom, wheel_zoom, reset, save",
            width=900,
            height=400,
            title="Frequency Response - Magnitude",
            x_axis_label="Frequency",
            y_axis_label=y_axis_label,
        )
        source = ColumnDataSource(dict(x=frequency_range, y=mag[inp, out, :]))
        mag_plot.line(
            x="x",
            y="y",
            source=source,
            line_color=bokeh_colors[0],
            line_alpha=1.0,
            line_width=3,
        )

        return mag_plot

    def plot_phase(self, inp, out, ax=None, **kwargs):
        """Plot frequency response.
        This method plots the frequency response phase given an output and
        an input.
        Parameters
        ----------
        inp : int
            Input.
        out : int
            Output.
        ax : matplotlib.axes, optional
            Matplotlib axes where the phase will be plotted.
            If None creates a new.
        kwargs : optional
            Additional key word arguments can be passed to change
            the plot (e.g. linestyle='--')
        Returns
        -------
        ax : matplotlib.axes
            Matplotlib axes with phase plot.
        phase_plot : bokeh plot axes
            Bokeh plot axes with phase plot.
        Examples
        --------
        """
        if ax is None:
            ax = plt.gca()

        frequency_range = self.frequency_range
        phase = self.phase

        ax.plot(frequency_range, phase[inp, out, :], **kwargs)

        ax.set_xlim(0, max(frequency_range))
        ax.yaxis.set_major_locator(mpl.ticker.MaxNLocator(prune="lower"))
        ax.yaxis.set_major_locator(mpl.ticker.MaxNLocator(prune="upper"))

        ax.set_ylabel("Phase")
        ax.set_xlabel("Frequency (rad/s)")

        # bokeh plot - create a new plot
        phase_plot = figure(
            tools="pan, box_zoom, wheel_zoom, reset, save",
            width=900,
            height=400,
            title="Frequency Response - Phase",
            x_axis_label="Frequency",
            y_axis_label="Phase",
        )
        source = ColumnDataSource(dict(x=frequency_range, y=phase[inp, out, :]))
        phase_plot.line(
            x="x",
            y="y",
            source=source,
            line_color=bokeh_colors[0],
            line_alpha=1.0,
            line_width=3,
        )

        return ax, phase_plot

<<<<<<< HEAD
    def plot_phase_matplotlib(self, inp, out, ax=None, **kwargs):
        """Plot frequency response.
        This method plots the frequency response phase given an output and
        an input.
        Parameters
        ----------
        inp : int
            Input.
        out : int
            Output.
        ax : matplotlib.axes, optional
            Matplotlib axes where the phase will be plotted.
            If None creates a new.
        kwargs : optional
            Additional key word arguments can be passed to change
            the plot (e.g. linestyle='--')
        Returns
        -------
        ax : matplotlib.axes
            Matplotlib axes with phase plot.
        phase_plot : bokeh plot axes
            Bokeh plot axes with phase plot.
        Examples
        --------
        """
        if ax is None:
            ax = plt.gca()

        frequency_range = self.frequency_range
        phase = self.phase

        ax.plot(frequency_range, phase[inp, out, :], **kwargs)

        ax.set_xlim(0, max(frequency_range))
        ax.yaxis.set_major_locator(mpl.ticker.MaxNLocator(prune="lower"))
        ax.yaxis.set_major_locator(mpl.ticker.MaxNLocator(prune="upper"))

        ax.set_ylabel("Phase")
        ax.set_xlabel("Frequency (rad/s)")

        return ax

    def plot_phase_bokeh(self, inp, out, **kwargs):
        """Plot frequency response.
        This method plots the frequency response phase given an output and
        an input.
        Parameters
        ----------
        inp : int
            Input.
        out : int
            Output.
        ax : matplotlib.axes, optional
            Matplotlib axes where the phase will be plotted.
            If None creates a new.
        kwargs : optional
            Additional key word arguments can be passed to change
            the plot (e.g. linestyle='--')
        Returns
        -------
        ax : matplotlib.axes
            Matplotlib axes with phase plot.
        phase_plot : bokeh plot axes
            Bokeh plot axes with phase plot.
        Examples
        --------
        """
        frequency_range = self.frequency_range
        phase = self.phase

        # bokeh plot - create a new plot
        phase_plot = figure(
            tools="pan, box_zoom, wheel_zoom, reset, save",
            width=900,
            height=400,
            title="Frequency Response - Phase",
            x_axis_label="Frequency",
            y_axis_label="Phase",
        )
        source = ColumnDataSource(dict(x=frequency_range, y=phase[inp, out, :]))
        phase_plot.line(
            x="x",
            y="y",
            source=source,
            line_color=bokeh_colors[0],
            line_alpha=1.0,
            line_width=3,
        )

        return phase_plot

    def _plot_matplotlib(self, inp, out, ax0=None, ax1=None, **kwargs):
=======
    def plot(self, inp, out, output_html=False, ax0=None, ax1=None, **kwargs):
>>>>>>> d148610c
        """Plot frequency response.
        This method plots the frequency response given
        an output and an input.
        Parameters
        ----------
        inp : int
            Input.
        out : int
            Output.
        output_html : Boolean, optional
            outputs a html file.
            Default is False
        ax0 : matplotlib.axes, bokeh plot axes optional
            Matplotlib and bokeh plot axes where the amplitude will be plotted.
            If None creates a new.
        ax1 : matplotlib.axes, bokeh plot axes optional
            Matplotlib and bokeh plot axes where the phase will be plotted.
            If None creates a new.
        kwargs : optional
            Additional key word arguments can be passed to change
            the plot (e.g. linestyle='--')
        Returns
        -------
        ax0 : matplotlib.axes
            Matplotlib axes with amplitude plot.
        ax1 : matplotlib.axes
            Matplotlib axes with phase plot.
        bk_ax0 : bokeh plot axes
            Bokeh plot axes with amplitude plot
        bk_ax1 : bokeh plot axes
            Bokeh plot axes with phase plot
        Examples
        --------
        """
        if ax0 is None and ax1 is None:
            fig, (ax0, ax1) = plt.subplots(2)

<<<<<<< HEAD
=======
        # bokeh plot - output to static HTML file
        if output_html:
            output_file("freq_response.html")

>>>>>>> d148610c
        # matplotlib axes
        ax0 = self.plot_magnitude_matplotlib(inp, out, ax=ax0)
        ax1 = self.plot_phase_matplotlib(inp, out, ax=ax1)

        ax0.set_xlabel("")

        return ax0, ax1

    def _plot_bokeh(self, inp, out, ax0=None, ax1=None, **kwargs):
        """Plot frequency response.
        This method plots the frequency response given
        an output and an input.
        Parameters
        ----------
        inp : int
            Input.
        out : int
            Output.
        ax0 : matplotlib.axes, bokeh plot axes optional
            Matplotlib and bokeh plot axes where the amplitude will be plotted.
            If None creates a new.
        ax1 : matplotlib.axes, bokeh plot axes optional
            Matplotlib and bokeh plot axes where the phase will be plotted.
            If None creates a new.
        kwargs : optional
            Additional key word arguments can be passed to change
            the plot (e.g. linestyle='--')
        Returns
        -------
        ax0 : matplotlib.axes
            Matplotlib axes with amplitude plot.
        ax1 : matplotlib.axes
            Matplotlib axes with phase plot.
        bk_ax0 : bokeh plot axes
            Bokeh plot axes with amplitude plot
        bk_ax1 : bokeh plot axes
            Bokeh plot axes with phase plot
        Examples
        --------
        """
        # bokeh plot axes
        bk_ax0 = self.plot_magnitude_bokeh(inp, out, ax=ax0)
        bk_ax1 = self.plot_phase_bokeh(inp, out, ax=ax1)

        # show the bokeh plot results
        grid_plots = gridplot([[bk_ax0], [bk_ax1]])
        show(grid_plots)

        return bk_ax0, bk_ax1

    def plot(self, inp, out, *args, plot_type="matplotlib", **kwargs):
        """Plot frequency response.
        This method plots the frequency response given
        an output and an input.
        Parameters
        ----------
        inp : int
            Input.
        out : int
            Output.
        ax0 : matplotlib.axes, bokeh plot axes optional
            Matplotlib and bokeh plot axes where the amplitude will be plotted.
            If None creates a new.
        ax1 : matplotlib.axes, bokeh plot axes optional
            Matplotlib and bokeh plot axes where the phase will be plotted.
            If None creates a new.
        kwargs : optional
            Additional key word arguments can be passed to change
            the plot (e.g. linestyle='--')
        Returns
        -------
        ax0 : matplotlib.axes
            Matplotlib axes with amplitude plot.
        ax1 : matplotlib.axes
            Matplotlib axes with phase plot.
        bk_ax0 : bokeh plot axes
            Bokeh plot axes with amplitude plot
        bk_ax1 : bokeh plot axes
            Bokeh plot axes with phase plot
        Examples
        --------
        """
        if plot_type == "matplotlib":
            return self._plot_matplotlib(inp, out, *args, **kwargs)
        elif plot_type == "bokeh":
            return self._plot_bokeh(inp, out, *args, **kwargs)
        else:
            raise ValueError(f"")

    def plot_freq_response_grid(self, outs, inps, ax=None, **kwargs):
        """Plot frequency response.
        This method plots the frequency response given
        an output and an input.
        Parameters
        ----------
        outs : list
            List with the desired outputs.
        inps : list
            List with the desired outputs.
        ax : array with matplotlib.axes, optional
            Matplotlib axes array created with plt.subplots.
            It needs to have a shape of (2*inputs, outputs).
        Returns
        -------
        ax : array with matplotlib.axes, optional
            Matplotlib axes array created with plt.subplots.
        """
        if ax is None:
            fig, ax = plt.subplots(
                len(inps) * 2,
                len(outs),
                sharex=True,
                figsize=(4 * len(outs), 3 * len(inps)),
            )
            fig.subplots_adjust(hspace=0.001, wspace=0.25)

        if len(outs) > 1:
            for i, out in enumerate(outs):
                for j, inp in enumerate(inps):
                    self.plot_magnitude(out, inp, ax=ax[2 * i, j], **kwargs)
                    self.plot_phase(out, inp, ax=ax[2 * i + 1, j], **kwargs)
        else:
            for i, inp in enumerate(inps):
                self.plot_magnitude(outs[0], inp, ax=ax[2 * i], **kwargs)
                self.plot_phase(outs[0], inp, ax=ax[2 * i + 1], **kwargs)

        return ax


class ForcedResponseResults(Results):
    def plot_magnitude_matplotlib(self, dof, ax=None, units="m", **kwargs):
        """Plot frequency response.
        This method plots the frequency response magnitude given an output and
        an input.
        Parameters
        ----------
        dof : int
            Degree of freedom.
        ax : matplotlib.axes, optional
            Matplotlib axes where the phase will be plotted.
            If None creates a new.
        units : str
            Units to plot the magnitude ('m' or 'mic-pk-pk')
        kwargs : optional
            Additional key word arguments can be passed to change
            the plot (e.g. linestyle='--')
        Returns
        -------
        ax : matplotlib.axes
            Matplotlib axes with phase plot.
        mag_plot : bokeh axes
            bokeh axes with magnitude plot
        Examples
        --------
        """
        if ax is None:
            ax = plt.gca()

        frequency_range = self.frequency_range
        mag = self.magnitude

        if units == "m":
            ax.set_ylabel("Amplitude $(m)$")
            y_axis_label = "Amplitude (m)"
        elif units == "mic-pk-pk":
            mag = 2 * mag * 1e6
            ax.set_ylabel("Amplitude $(\mu pk-pk)$")
            y_axis_label = "Amplitude $(\mu pk-pk)$"

        ax.plot(frequency_range, mag[dof], **kwargs)

        ax.set_xlim(0, max(frequency_range))
        ax.yaxis.set_major_locator(mpl.ticker.MaxNLocator(prune="lower"))
        ax.yaxis.set_major_locator(mpl.ticker.MaxNLocator(prune="upper"))

        ax.set_xlabel("Frequency (rad/s)")
        ax.legend()

        return ax

    def plot_magnitude_bokeh(self, dof, units="m", **kwargs):
        """Plot frequency response.
        This method plots the frequency response magnitude given an output and
        an input.
        Parameters
        ----------
        dof : int
            Degree of freedom.
        ax : matplotlib.axes, optional
            Matplotlib axes where the phase will be plotted.
            If None creates a new.
        units : str
            Units to plot the magnitude ('m' or 'mic-pk-pk')
        kwargs : optional
            Additional key word arguments can be passed to change
            the plot (e.g. linestyle='--')
        Returns
        -------
        ax : matplotlib.axes
            Matplotlib axes with phase plot.
        mag_plot : bokeh axes
            bokeh axes with magnitude plot
        Examples
        --------
        """
        frequency_range = self.frequency_range
        mag = self.magnitude

        if units == "m":
            ax.set_ylabel("Amplitude $(m)$")
            y_axis_label = "Amplitude (m)"
        elif units == "mic-pk-pk":
            mag = 2 * mag * 1e6
            ax.set_ylabel("Amplitude $(\mu pk-pk)$")
            y_axis_label = "Amplitude $(\mu pk-pk)$"

        # bokeh plot - create a new plot
        mag_plot = figure(
            tools="pan, box_zoom, wheel_zoom, reset, save",
            width=900,
            height=400,
            title="Forced Response - Magnitude",
            x_axis_label="Frequency",
            x_range=[0, max(frequency_range)],
            y_axis_label=y_axis_label,
        )
        source = ColumnDataSource(dict(x=frequency_range, y=mag[dof]))
        mag_plot.line(
            x="x",
            y="y",
            source=source,
            line_color=bokeh_colors[0],
            line_alpha=1.0,
            line_width=3,
        )

        return ax, mag_plot

    def plot_phase_matplotlib(self, dof, ax=None, **kwargs):
        """Plot frequency response.
        This method plots the frequency response phase given an output and
        an input.
        Parameters
        ----------
        dof : int
            Degree of freedom.
        ax : matplotlib.axes, optional
            Matplotlib axes where the phase will be plotted.
            If None creates a new.
        kwargs : optional
            Additional key word arguments can be passed to change
            the plot (e.g. linestyle='--')
        Returns
        -------
        ax : matplotlib.axes
            Matplotlib axes with phase plot.
        phase_plot : bokeh axes
            Bokeh axes with phase plot
        Examples
        --------
        """
        if ax is None:
            ax = plt.gca()

        frequency_range = self.frequency_range
        phase = self.phase

        ax.plot(frequency_range, phase[dof], **kwargs)

        ax.set_xlim(0, max(frequency_range))
        ax.yaxis.set_major_locator(mpl.ticker.MaxNLocator(prune="lower"))
        ax.yaxis.set_major_locator(mpl.ticker.MaxNLocator(prune="upper"))

        ax.set_ylabel("Phase")
        ax.set_xlabel("Frequency (rad/s)")
        ax.legend()

        return ax

    def plot_phase_bokeh(self, dof, **kwargs):
        """Plot frequency response.
        This method plots the frequency response phase given an output and
        an input.
        Parameters
        ----------
        dof : int
            Degree of freedom.
        ax : matplotlib.axes, optional
            Matplotlib axes where the phase will be plotted.
            If None creates a new.
        kwargs : optional
            Additional key word arguments can be passed to change
            the plot (e.g. linestyle='--')
        Returns
        -------
        ax : matplotlib.axes
            Matplotlib axes with phase plot.
        phase_plot : bokeh axes
            Bokeh axes with phase plot
        Examples
        --------
        """
        frequency_range = self.frequency_range
        phase = self.phase

        phase_plot = figure(
            tools="pan, box_zoom, wheel_zoom, reset, save",
            width=900,
            height=400,
            title="Forced Response - Magnitude",
            x_axis_label="Frequency",
            x_range=[0, max(frequency_range)],
            y_axis_label="Phase",
        )
        source = ColumnDataSource(dict(x=frequency_range, y=phase[dof]))
        phase_plot.line(
            x="x",
            y="y",
            source=source,
            line_color=bokeh_colors[0],
            line_alpha=1.0,
            line_width=3,
        )

        return phase_plot

    def _plot_matplotlib(self, dof, ax0=None, ax1=None, **kwargs):

        if ax0 is None and ax1 is None:
            fig, (ax0, ax1) = plt.subplots(2)

        ax0 = self.plot_magnitude(dof, ax=ax0, **kwargs)[0]
        # remove label from phase plot
        kwargs.pop("label", None)
        kwargs.pop("units", None)
        ax1 = self.plot_phase(dof, ax=ax1, **kwargs)[0]

        ax0.set_xlabel("")
        ax0.legend()

        return ax0, ax1

    def _plot_bokeh(self, dof, **kwargs):
        # bokeh plot axes
        bk_ax0 = self.plot_magnitude(dof, ax=ax0, **kwargs)[1]
        bk_ax1 = self.plot_phase(dof, ax=ax1, **kwargs)[1]

        # show the bokeh plot results
        grid_plots = gridplot([[bk_ax0], [bk_ax1]])
        show(grid_plots)

<<<<<<< HEAD
        return bk_ax0, bk_ax1

    def plot(self, dof, plot_type="matplotlib", **kwargs):
=======
    def plot(self, dof, output_html=False, ax0=None, ax1=None, **kwargs):
>>>>>>> d148610c
        """Plot frequency response.
        This method plots the frequency response given
        an output and an input.
        Parameters
        ----------
        dof : int
            Degree of freedom.
<<<<<<< HEAD
        plot_type: str
            Matplotlib or bokeh.
            The default is matplotlib
=======
        output_html : Boolean, optional
            outputs a html file.
            Default is False
>>>>>>> d148610c
        ax0 : matplotlib.axes, optional
            Matplotlib axes where the amplitude will be plotted.
            If None creates a new.
        ax1 : matplotlib.axes, optional
            Matplotlib axes where the phase will be plotted.
            If None creates a new.
        kwargs : optional
            Additional key word arguments can be passed to change
            the plot (e.g. linestyle='--')
        Returns
        -------
        ax0 : matplotlib.axes
            Matplotlib axes with amplitude plot.
        ax1 : matplotlib.axes
            Matplotlib axes with phase plot.
        bk_ax0 : bokeh axes
            Bokeh axes with amplitude plot.
        bk_ax1 : bokeh axes
            Bokeh axes with phase plot.
        Examples
        --------
        """
<<<<<<< HEAD
        if plot_type == "matplotlib":
            return self._plot_matplotlib(dof, *args, **kwargs)
        elif plot_type == "bokeh":
            return self._plot_bokeh(dof, *args, **kwargs)
        else:
            raise ValueError(f"{plot_type} is not a valid plot type.")
=======
        if ax0 is None and ax1 is None:
            fig, (ax0, ax1) = plt.subplots(2)

        ax0 = self.plot_magnitude(dof, ax=ax0, **kwargs)[0]
        # remove label from phase plot
        kwargs.pop("label", None)
        kwargs.pop("units", None)
        ax1 = self.plot_phase(dof, ax=ax1, **kwargs)[0]

        ax0.set_xlabel("")
        ax0.legend()

        # bokeh plot - output to static HTML file
        if output_html:
            output_file("forced_rsponse.html")

        # bokeh plot axes
        bk_ax0 = self.plot_magnitude(dof, ax=ax0, **kwargs)[1]
        bk_ax1 = self.plot_phase(dof, ax=ax1, **kwargs)[1]

        # show the bokeh plot results
        grid_plots = gridplot([[bk_ax0], [bk_ax1]])
        show(grid_plots)

        return ax0, ax1, bk_ax0, bk_ax1
>>>>>>> d148610c


class ModeShapeResults(Results):
    def plot(self, mode, evec=None, fig=None, ax=None):
        """Plot mode shape.

        Parameters
        ----------
        mode : int
            Number of the desired mode shape.
        evec : np.array, optional
            Eigenvector to plot.
        fig : matplotlib.figure

        ax : matplotlib.axes

        Returns
        -------
        fig, ax : matplotlib.figure, matplotlib.axes

        Examples
        --------
        >>> import ross as rs
        >>> rotor = rs.rotor_example()
        >>> modes = rotor.run_mode_shapes()
        >>> modes.plot(0) # doctest: +ELLIPSIS
        (<Figure ...
        """
        if ax is None:
            fig = plt.figure()
            ax = fig.gca(projection="3d")

        evec0 = self[:, mode]
        nodes = self.nodes
        nodes_pos = self.nodes_pos
        kappa_modes = self.kappa_modes
        elements_length = self.elements_length

        modex = evec0[0::4]
        modey = evec0[1::4]
        xmax, ixmax = max(abs(modex)), np.argmax(abs(modex))
        ymax, iymax = max(abs(modey)), np.argmax(abs(modey))

        if ymax > 0.4 * xmax:
            evec0 /= modey[iymax]
        else:
            evec0 /= modex[ixmax]

        modex = evec0[0::4]
        modey = evec0[1::4]

        num_points = 201
        c = np.linspace(0, 2 * np.pi, num_points)
        circle = np.exp(1j * c)

        x_circles = np.zeros((num_points, len(nodes)))
        y_circles = np.zeros((num_points, len(nodes)))
        z_circles_pos = np.zeros((num_points, len(nodes)))

        kappa_mode = kappa_modes[mode]

        for node in nodes:
            x = modex[node] * circle
            x_circles[:, node] = np.real(x)
            y = modey[node] * circle
            y_circles[:, node] = np.real(y)
            z_circles_pos[:, node] = nodes_pos[node]

        # plot lines
        nn = 21
        zeta = np.linspace(0, 1, nn)
        onn = np.ones_like(zeta)

        zeta = zeta.reshape(nn, 1)
        onn = onn.reshape(nn, 1)

        xn = np.zeros(nn * (len(nodes) - 1))
        yn = np.zeros(nn * (len(nodes) - 1))
        zn = np.zeros(nn * (len(nodes) - 1))

        N1 = onn - 3 * zeta ** 2 + 2 * zeta ** 3
        N2 = zeta - 2 * zeta ** 2 + zeta ** 3
        N3 = 3 * zeta ** 2 - 2 * zeta ** 3
        N4 = -zeta ** 2 + zeta ** 3

        for Le, n in zip(elements_length, nodes):
            node_pos = nodes_pos[n]
            Nx = np.hstack((N1, Le * N2, N3, Le * N4))
            Ny = np.hstack((N1, -Le * N2, N3, -Le * N4))

            xx = [4 * n, 4 * n + 3, 4 * n + 4, 4 * n + 7]
            yy = [4 * n + 1, 4 * n + 2, 4 * n + 5, 4 * n + 6]

            pos0 = nn * n
            pos1 = nn * (n + 1)
            xn[pos0:pos1] = Nx @ evec0[xx].real
            yn[pos0:pos1] = Ny @ evec0[yy].real
            zn[pos0:pos1] = (node_pos * onn + Le * zeta).reshape(nn)

        for node in nodes:
            ax.plot(
                x_circles[10:, node],
                y_circles[10:, node],
                z_circles_pos[10:, node],
                color=kappa_mode[node],
                linewidth=0.5,
                zdir="x",
            )
            ax.scatter(
                x_circles[10, node],
                y_circles[10, node],
                z_circles_pos[10, node],
                s=5,
                color=kappa_mode[node],
                zdir="x",
            )

        ax.plot(xn, yn, zn, "k--", zdir="x")

        # plot center line
        zn_cl0 = -(zn[-1] * 0.1)
        zn_cl1 = zn[-1] * 1.1
        zn_cl = np.linspace(zn_cl0, zn_cl1, 30)
        ax.plot(zn_cl * 0, zn_cl * 0, zn_cl, "k-.", linewidth=0.8, zdir="x")

        ax.set_zlim(-2, 2)
        ax.set_ylim(-2, 2)
        ax.set_xlim(zn_cl0 - 0.1, zn_cl1 + 0.1)

        ax.set_title(
            f"$speed$ = {self.w:.1f} rad/s\n$"
            f"\omega_d$ = {self.wd[mode]:.1f} rad/s\n"
            f"$log dec$ = {self.log_dec[mode]:.1f}"
        )

        return fig, ax


class StaticResults(Results):
    def plot(self, output_html=False):
        """Plot static analysis graphs.
        This method plots:
            free-body diagram,
            deformed shaft,
            shearing force diagram,
            bending moment diagram.

        Parameters
        ----------
        output_html : Boolean, optional
            outputs a html file.
            Default is False

        Returns
        -------
        grid_plots : bokeh.gridplot
        --------
        """

        # bokeh plot - output to static HTML file
        if output_html:
            output_file("static_analysis.html")
        
        disp_y = np.array(self[0])
        Vx = np.array(self[1])
        Bm = np.array(self[2])

        df_shaft = self.df_shaft
        df_disks = self.df_disks
        df_bearings = self.df_bearings
        nodes = self.nodes
        nodes_pos = self.nodes_pos
        Vx_axis = self.Vx_axis

        source = ColumnDataSource(
            data=dict(x0=nodes_pos, y0=disp_y * 1000, y1=[0] * len(nodes_pos))
        )

        TOOLS = "pan,wheel_zoom,box_zoom,reset,save,box_select,hover"
        TOOLTIPS = [
            ("Shaft lenght:", "@x0"),
            ("Underformed:", "@y1"),
            ("Displacement:", "@y0"),
        ]

        # create displacement plot
        disp_graph = figure(
            tools=TOOLS,
            tooltips=TOOLTIPS,
            width=800,
            height=400,
            title="Static Analysis",
            x_axis_label="shaft lenght",
            y_axis_label="lateral displacement",
        )

        interpolated = interpolate.interp1d(
            source.data["x0"], source.data["y0"], kind="cubic"
        )
        xnew = np.linspace(
            source.data["x0"][0],
            source.data["x0"][-1],
            num=len(nodes_pos) * 20,
            endpoint=True,
        )

        ynew = interpolated(xnew)
        auxsource = ColumnDataSource(data=dict(x0=xnew, y0=ynew, y1=[0] * len(xnew)))

        disp_graph.line(
            "x0",
            "y0",
            source=auxsource,
            legend="Deformed shaft",
            line_width=3,
            line_color=bokeh_colors[9],
        )
        disp_graph.circle(
            "x0",
            "y0",
            source=source,
            legend="Deformed shaft",
            size=8,
            fill_color=bokeh_colors[9],
        )
        disp_graph.line(
            "x0",
            "y1",
            source=source,
            legend="underformed shaft",
            line_width=3,
            line_color=bokeh_colors[0],
        )
        disp_graph.circle(
            "x0",
            "y1",
            source=source,
            legend="underformed shaft",
            size=8,
            fill_color=bokeh_colors[0],
        )

        # create a new plot for free body diagram (FDB)
        y_range = []
        sh_weight = sum(df_shaft["m"].values) * 9.8065
        y_range.append(sh_weight)
        for i, node in enumerate(df_bearings["n"]):
            y_range.append(-disp_y[node] * df_bearings.loc[i, "kyy"].coefficient[0])

        shaft_end = nodes_pos[-1]
        FBD = figure(
            tools=TOOLS,
            width=800,
            height=400,
            title="Free-Body Diagram",
            x_axis_label="shaft lenght",
            y_axis_label="Force",
            x_range=[-0.1 * shaft_end, 1.1 * shaft_end],
            y_range=[-max(y_range) * 1.4, max(y_range) * 1.4],
        )

        FBD.line("x0", "y1", source=source, line_width=5, line_color=bokeh_colors[0])

        # FBD - plot arrows indicating shaft weight distribution
        text = str("%.1f" % sh_weight)
        FBD.line(
            x=nodes_pos,
            y=[sh_weight] * len(nodes_pos),
            line_width=2,
            line_color=bokeh_colors[0],
        )

        for node in nodes_pos:
            FBD.add_layout(
                Arrow(
                    end=NormalHead(
                        fill_color=bokeh_colors[7],
                        fill_alpha=1.0,
                        size=16,
                        line_width=2,
                        line_color=bokeh_colors[0],
                    ),
                    x_start=node,
                    y_start=sh_weight,
                    x_end=node,
                    y_end=0,
                )
            )

        FBD.add_layout(
            Label(
                x=nodes_pos[0],
                y=sh_weight,
                text="W = " + text + "N",
                text_font_style="bold",
                text_baseline="top",
                text_align="left",
                y_offset=20,
            )
        )

        # FBD - calculate the reaction force of bearings and plot arrows
        for i, node in enumerate(df_bearings["n"]):
            Fb = -disp_y[node] * df_bearings.loc[i, "kyy"].coefficient[0]
            text = str("%.1f" % Fb)
            FBD.add_layout(
                Arrow(
                    end=NormalHead(
                        fill_color=bokeh_colors[7],
                        fill_alpha=1.0,
                        size=16,
                        line_width=2,
                        line_color=bokeh_colors[0],
                    ),
                    x_start=nodes_pos[node],
                    y_start=-Fb,
                    x_end=nodes_pos[node],
                    y_end=0,
                )
            )
            FBD.add_layout(
                Label(
                    x=nodes_pos[node],
                    y=-Fb,
                    text="Fb = " + text + "N",
                    text_font_style="bold",
                    text_baseline="bottom",
                    text_align="center",
                    y_offset=-20,
                )
            )

        # FBD - plot arrows indicating disk weight
        if len(df_disks) != 0:
            for i, node in enumerate(df_disks["n"]):
                Fd = df_disks.loc[i, "m"] * 9.8065
                text = str("%.1f" % Fd)
                FBD.add_layout(
                    Arrow(
                        end=NormalHead(
                            fill_color=bokeh_colors[7],
                            fill_alpha=1.0,
                            size=16,
                            line_width=2,
                            line_color=bokeh_colors[0],
                        ),
                        x_start=nodes_pos[node],
                        y_start=Fd,
                        x_end=nodes_pos[node],
                        y_end=0,
                    )
                )
                FBD.add_layout(
                    Label(
                        x=nodes_pos[node],
                        y=Fd,
                        text="Fd = " + text + "N",
                        text_font_style="bold",
                        text_baseline="top",
                        text_align="center",
                        y_offset=20,
                    )
                )

        # Shearing Force Diagram plot (SF)
        source_SF = ColumnDataSource(data=dict(x=Vx_axis, y=Vx))
        TOOLTIPS_SF = [("Shearing Force:", "@y")]
        SF = figure(
            tools=TOOLS,
            tooltips=TOOLTIPS_SF,
            width=800,
            height=400,
            title="Shearing Force Diagram",
            x_axis_label="Shaft lenght",
            y_axis_label="Force",
            x_range=[-0.1 * shaft_end, 1.1 * shaft_end],
        )
        SF.line("x", "y", source=source_SF, line_width=4, line_color=bokeh_colors[0])
        SF.circle("x", "y", source=source_SF, size=8, fill_color=bokeh_colors[0])

        # SF - plot centerline
        SF.line(
            [-0.1 * shaft_end, 1.1 * shaft_end],
            [0, 0],
            line_width=3,
            line_dash="dotdash",
            line_color=bokeh_colors[0],
        )

        # Bending Moment Diagram plot (BM)
        source_BM = ColumnDataSource(data=dict(x=nodes_pos, y=Bm))
        TOOLTIPS_BM = [("Bending Moment:", "@y")]
        BM = figure(
            tools=TOOLS,
            tooltips=TOOLTIPS_BM,
            width=800,
            height=400,
            title="Bending Moment Diagram",
            x_axis_label="Shaft lenght",
            y_axis_label="Bending Moment",
            x_range=[-0.1 * shaft_end, 1.1 * shaft_end],
        )
        i = 0
        while True:
            if i + 3 > len(nodes):
                break

            interpolated_BM = interpolate.interp1d(
                nodes_pos[i : i + 3], Bm[i : i + 3], kind="quadratic"
            )
            xnew_BM = np.linspace(nodes_pos[i], nodes_pos[i + 2], num=42, endpoint=True)

            ynew_BM = interpolated_BM(xnew_BM)
            auxsource_BM = ColumnDataSource(data=dict(x=xnew_BM, y=ynew_BM))
            BM.line(
                "x", "y", source=auxsource_BM, line_width=4, line_color=bokeh_colors[0]
            )
            i += 2
        BM.circle("x", "y", source=source_BM, size=8, fill_color=bokeh_colors[0])

        # BM - plot centerline
        BM.line(
            [-0.1 * shaft_end, 1.1 * shaft_end],
            [0, 0],
            line_width=3,
            line_dash="dotdash",
            line_color=bokeh_colors[0],
        )

        grid_plots = gridplot([[FBD, SF], [disp_graph, BM]])

        show(grid_plots)


class ConvergenceResults(Results):
    def plot(self, output_html=False):
        """This method plots:
            Natural Frequency vs Number of Elements
            Relative Error vs Number of Elements

        Parameters
        ----------
        output_html : Boolean, optional
            outputs a html file.
            Default is False

        Returns
        -------
        plot : bokeh.figure
            Bokeh plot showing the results
        --------
        """

        el_num = np.array(self[0])
        eigv_arr = np.array(self[1])
        error_arr = np.array(self[2])

        if output_html:
            output_file("convergence.html")

        source = ColumnDataSource(
            data=dict(x0=el_num, y0=eigv_arr, x1=el_num, y1=error_arr)
        )

        TOOLS = "pan,wheel_zoom,box_zoom,hover,reset,save,"
        TOOLTIPS1 = [("Frequency:", "@y0"), ("Number of Elements", "@x0")]
        TOOLTIPS2 = [("Relative Error:", "@y1"), ("Number of Elements", "@x1")]

        # create a new plot and add a renderer
        freq_arr = figure(
            tools=TOOLS,
            tooltips=TOOLTIPS1,
            width=800,
            height=600,
            title="Frequency Evaluation",
            x_axis_label="Numer of Elements",
            y_axis_label="Frequency (rad/s)",
        )
        freq_arr.line("x0", "y0", source=source, line_width=3, line_color="crimson")
        freq_arr.circle("x0", "y0", source=source, size=8, fill_color="crimson")

        # create another new plot and add a renderer
        rel_error = figure(
            tools=TOOLS,
            tooltips=TOOLTIPS2,
            width=800,
            height=600,
            title="Relative Error Evaluation",
            x_axis_label="Number of Elements",
            y_axis_label="Relative Error (%)",
        )
        rel_error.line(
            "x1", "y1", source=source, line_width=3, line_color="darkslategray"
        )
        rel_error.circle(
            "x1", "y1", source=source, fill_color="darkslategray", size=8
        )

        # put the subplots in a gridplot
        plot = gridplot([[freq_arr, rel_error]])
        # show the plots
        show(plot)

        return plot<|MERGE_RESOLUTION|>--- conflicted
+++ resolved
@@ -66,37 +66,12 @@
         raise NotImplementedError
 
 
-<<<<<<< HEAD
 class CampbellResults:
     def __init__(self, speed_range, wd, log_dec, whirl_values):
         self.speed_range = speed_range
         self.wd = wd
         self.log_dec = log_dec
         self.whirl_values = whirl_values
-=======
-class CampbellResults(Results):
-    def plot(self, harmonics=[1], wn=False, output_html=False, fig=None, ax=None, **kwargs):
-        """Plot campbell results.
-        Parameters
-        ----------
-        harmonics: list, optional
-            List withe the harmonics to be plotted.
-            The default is to plot 1x.
-        fig : matplotlib figure, optional
-            Figure to insert axes with log_dec colorbar.
-        ax : matplotlib axes, optional
-            Axes in which the plot will be drawn.
-        output_html : Boolean, optional
-            outputs a html file.
-            Default is False
-        Returns
-        -------
-        ax : matplotlib axes
-            Returns the axes object with the plot.
-        """
-
-        # results for campbell is an array with [speed_range, wd/log_dec/whirl]
->>>>>>> d148610c
 
     def _plot_matplotlib(self, harmonics=[1], fig=None, ax=None, **kwargs):
         if fig is None and ax is None:
@@ -110,20 +85,10 @@
             self.speed_range[:, np.newaxis], num_frequencies, axis=1
         )
 
-        log_dec_map = log_dec.flatten()
-
-        default_values = dict(
-            cmap="viridis",
-            vmin=min(log_dec_map),
-            vmax=max(log_dec_map),
-            s=30,
-            alpha=1.0,
-        )
-
+        default_values = dict(cmap="RdBu", vmin=0.1, vmax=2.0, s=20, alpha=0.5)
         for k, v in default_values.items():
             kwargs.setdefault(k, v)
 
-<<<<<<< HEAD
         for mark, whirl_dir, legend in zip(
             ["^", "o", "v"], [0.0, 0.5, 1.0], ["Foward", "Mixed", "Backward"]
         ):
@@ -192,11 +157,6 @@
         )
 
         log_dec_map = log_dec.flatten()
-=======
-        # bokeh plot - output to static HTML file
-        if output_html:
-            output_file("Campbell_diagram.html")
->>>>>>> d148610c
 
         default_values = dict(
             cmap="viridis",
@@ -211,10 +171,6 @@
 
         camp = figure(
             tools="pan, box_zoom, wheel_zoom, reset, save",
-<<<<<<< HEAD
-=======
-            sizing_mode="stretch_both",
->>>>>>> d148610c
             title="Campbell Diagram - Damped Natural Frequency Map",
             x_axis_label="Rotor speed (rad/s)",
             y_axis_label="Damped natural frequencies (rad/s)",
@@ -285,37 +241,8 @@
         camp.legend.click_policy = "mute"
         camp.legend.location = "top_left"
         camp.add_layout(color_bar, "right")
-<<<<<<< HEAD
 
         return camp
-=======
-        show(camp)
-
-        if len(fig.axes) == 1:
-            cbar = fig.colorbar(im)
-            cbar.ax.set_ylabel("log dec")
-            cbar.solids.set_edgecolor("face")
-
-            forward_label = mpl.lines.Line2D(
-                [], [], marker="^", lw=0, color="tab:blue", alpha=1.0, label="Forward"
-            )
-            backward_label = mpl.lines.Line2D(
-                [], [], marker="v", lw=0, color="tab:blue", alpha=1.0, label="Backward"
-            )
-            mixed_label = mpl.lines.Line2D(
-                [], [], marker="o", lw=0, color="tab:blue", alpha=1.0, label="Mixed"
-            )
-
-            legend = plt.legend(
-                handles=[forward_label, backward_label, mixed_label], loc=2
-            )
-
-            ax.add_artist(legend)
-
-            ax.set_xlabel("Rotor speed ($rad/s$)")
-            ax.set_ylabel("Damped natural frequencies ($rad/s$)")
-            ax.set_title("Campbell Diagram - Damped Natural Frequency Map")
->>>>>>> d148610c
 
     def plot(self, *args, plot_type="matplotlib", **kwargs):
         """Plot campbell results.
@@ -510,7 +437,6 @@
 
         return ax, phase_plot
 
-<<<<<<< HEAD
     def plot_phase_matplotlib(self, inp, out, ax=None, **kwargs):
         """Plot frequency response.
         This method plots the frequency response phase given an output and
@@ -603,9 +529,6 @@
         return phase_plot
 
     def _plot_matplotlib(self, inp, out, ax0=None, ax1=None, **kwargs):
-=======
-    def plot(self, inp, out, output_html=False, ax0=None, ax1=None, **kwargs):
->>>>>>> d148610c
         """Plot frequency response.
         This method plots the frequency response given
         an output and an input.
@@ -615,9 +538,6 @@
             Input.
         out : int
             Output.
-        output_html : Boolean, optional
-            outputs a html file.
-            Default is False
         ax0 : matplotlib.axes, bokeh plot axes optional
             Matplotlib and bokeh plot axes where the amplitude will be plotted.
             If None creates a new.
@@ -643,13 +563,6 @@
         if ax0 is None and ax1 is None:
             fig, (ax0, ax1) = plt.subplots(2)
 
-<<<<<<< HEAD
-=======
-        # bokeh plot - output to static HTML file
-        if output_html:
-            output_file("freq_response.html")
-
->>>>>>> d148610c
         # matplotlib axes
         ax0 = self.plot_magnitude_matplotlib(inp, out, ax=ax0)
         ax1 = self.plot_phase_matplotlib(inp, out, ax=ax1)
@@ -1001,13 +914,9 @@
         grid_plots = gridplot([[bk_ax0], [bk_ax1]])
         show(grid_plots)
 
-<<<<<<< HEAD
         return bk_ax0, bk_ax1
 
     def plot(self, dof, plot_type="matplotlib", **kwargs):
-=======
-    def plot(self, dof, output_html=False, ax0=None, ax1=None, **kwargs):
->>>>>>> d148610c
         """Plot frequency response.
         This method plots the frequency response given
         an output and an input.
@@ -1015,15 +924,9 @@
         ----------
         dof : int
             Degree of freedom.
-<<<<<<< HEAD
         plot_type: str
             Matplotlib or bokeh.
             The default is matplotlib
-=======
-        output_html : Boolean, optional
-            outputs a html file.
-            Default is False
->>>>>>> d148610c
         ax0 : matplotlib.axes, optional
             Matplotlib axes where the amplitude will be plotted.
             If None creates a new.
@@ -1046,68 +949,16 @@
         Examples
         --------
         """
-<<<<<<< HEAD
         if plot_type == "matplotlib":
             return self._plot_matplotlib(dof, *args, **kwargs)
         elif plot_type == "bokeh":
             return self._plot_bokeh(dof, *args, **kwargs)
         else:
             raise ValueError(f"{plot_type} is not a valid plot type.")
-=======
-        if ax0 is None and ax1 is None:
-            fig, (ax0, ax1) = plt.subplots(2)
-
-        ax0 = self.plot_magnitude(dof, ax=ax0, **kwargs)[0]
-        # remove label from phase plot
-        kwargs.pop("label", None)
-        kwargs.pop("units", None)
-        ax1 = self.plot_phase(dof, ax=ax1, **kwargs)[0]
-
-        ax0.set_xlabel("")
-        ax0.legend()
-
-        # bokeh plot - output to static HTML file
-        if output_html:
-            output_file("forced_rsponse.html")
-
-        # bokeh plot axes
-        bk_ax0 = self.plot_magnitude(dof, ax=ax0, **kwargs)[1]
-        bk_ax1 = self.plot_phase(dof, ax=ax1, **kwargs)[1]
-
-        # show the bokeh plot results
-        grid_plots = gridplot([[bk_ax0], [bk_ax1]])
-        show(grid_plots)
-
-        return ax0, ax1, bk_ax0, bk_ax1
->>>>>>> d148610c
 
 
 class ModeShapeResults(Results):
-    def plot(self, mode, evec=None, fig=None, ax=None):
-        """Plot mode shape.
-
-        Parameters
-        ----------
-        mode : int
-            Number of the desired mode shape.
-        evec : np.array, optional
-            Eigenvector to plot.
-        fig : matplotlib.figure
-
-        ax : matplotlib.axes
-
-        Returns
-        -------
-        fig, ax : matplotlib.figure, matplotlib.axes
-
-        Examples
-        --------
-        >>> import ross as rs
-        >>> rotor = rs.rotor_example()
-        >>> modes = rotor.run_mode_shapes()
-        >>> modes.plot(0) # doctest: +ELLIPSIS
-        (<Figure ...
-        """
+    def plot(self, mode=None, evec=None, fig=None, ax=None):
         if ax is None:
             fig = plt.figure()
             ax = fig.gca(projection="3d")
@@ -1219,7 +1070,7 @@
 
 
 class StaticResults(Results):
-    def plot(self, output_html=False):
+    def plot(self):
         """Plot static analysis graphs.
         This method plots:
             free-body diagram,
@@ -1229,9 +1080,6 @@
 
         Parameters
         ----------
-        output_html : Boolean, optional
-            outputs a html file.
-            Default is False
 
         Returns
         -------
@@ -1239,10 +1087,6 @@
         --------
         """
 
-        # bokeh plot - output to static HTML file
-        if output_html:
-            output_file("static_analysis.html")
-        
         disp_y = np.array(self[0])
         Vx = np.array(self[1])
         Bm = np.array(self[2])
@@ -1574,9 +1418,7 @@
         rel_error.line(
             "x1", "y1", source=source, line_width=3, line_color="darkslategray"
         )
-        rel_error.circle(
-            "x1", "y1", source=source, fill_color="darkslategray", size=8
-        )
+        rel_error.circle("x1", "y1", source=source, fill_color="darkslategray", size=8)
 
         # put the subplots in a gridplot
         plot = gridplot([[freq_arr, rel_error]])
